#!/usr/bin/env python
from __future__ import division
import argparse
import json
import os
import numpy as np
from phantomas.geometry.fiber import FiberSource
from phantomas.geometry.models import Fiber, IsotropicRegion
from phantomas.visu.views import *
import vtk


# Function to check if file exists
def is_valid_file(parser, arg):
    if not os.path.exists(arg):
        parser.error("Cannot open file %s." % arg)
    else:
        return open(arg, 'r')


# The command-line arguments parser.
####################################
description = "Renders fiber and isotropic regions from the description of a phantom."

parser = argparse.ArgumentParser(description=description)
parser.add_argument('geometry',
                    type=lambda x: is_valid_file(parser, x),
                    help="A JSON-formatted file describing fiber and "
                         "phantom geometries.")
args = parser.parse_args()

ren = vtk.vtkRenderer()

colors = ['#FF1E00', '#FFB300', '#1533AD', '#00BF32', '#BF4030',
          '#BF9430', '#2C3D82', '#248F40', '#A61300', '#A67400',
          '#071C71', '#007C21', '#FF5640', '#FFC640', '#4965D6',
          '#38DF64', '#FF8373', '#FFD573', '#6F83D6', '#64DF85',
          '#FF5600', '#FF7C00', '#04859D', '#00AA72',
          '#BF6030', '#BF7630', '#206876', '#207F60',
          '#A63800', '#A65100', '#015666', '#006E4A',
          '#FF8040', '#FF9D40', '#37B6CE', '#35D4A0',
          '#FFA273', '#FFB773', '#5FBDCE', '#60D4AE']

color = iter(colors)

print("Reading geometry description...")
#######################################
geometry = json.load(args.geometry)

# Read fiber bundles
fibers_dict = geometry.get("fiber_geometries", {})
nb_points = 100
ts = np.linspace(0, 1., nb_points)
fibers = []
for fiber_name, fiber_params in fibers_dict.items():
    control_points = np.asarray(fiber_params["control_points"])
    nb_control_points = len(control_points) // 3
    control_points = control_points.reshape((nb_control_points, 3))
    radius = fiber_params["radius"]
    tangents_mode = fiber_params.get("tangents", "symmetric")
    f = FiberSource(control_points, tangents=tangents_mode)
    fiber = Fiber('from_points', points=f(ts), radius=radius)
    fibers.append(fiber)
    view = ViewFiber(fiber, ren, color=next(color), label=fiber_name)

# Read Isotropic regions
regions_dict = geometry.get("isotropic_regions", {})
region_centers = []
region_radii = []
for region_name, region_params in regions_dict.items():
    center = np.asarray(region_params["center"])
    region_centers.append(center)
    radius = region_params["radius"]
    region_radii.append(radius)
    volume_fraction = region_params.get("volume_fraction", 1.0)
    isotropic_region = IsotropicRegion(radius, center, volume_fraction)
<<<<<<< HEAD
    view = ViewIsotropicRegion(isotropic_region, ren, color=next(color), 
=======
    view = ViewIsotropicRegion(isotropic_region, ren, color=color.next(),
>>>>>>> 71379b55
                               label=region_name)

# Read other phantom parameters
phantom_radius = geometry.get("phantom_radius", None)
if phantom_radius is None:
    fiber = fibers[0].get_points()
    phantom_radius = np.linalg.norm(fiber[0])

view = ViewSphere(phantom_radius, ren, opacity=0.3)

renwin = vtk.vtkRenderWindow()
renwin.SetSize(600, 600)
renwin.AddRenderer(ren)

iren = vtk.vtkRenderWindowInteractor()
style = vtk.vtkInteractorStyleTrackballCamera()
iren.SetInteractorStyle(style)
iren.SetRenderWindow(renwin)

cam = ren.GetActiveCamera()
cam.SetPosition(0, 5. * phantom_radius, 0)
cam.SetFocalPoint(0, 0, 0)
cam.SetViewUp(0, 0, 1)

renwin.Render()
iren.Start()<|MERGE_RESOLUTION|>--- conflicted
+++ resolved
@@ -74,11 +74,7 @@
     region_radii.append(radius)
     volume_fraction = region_params.get("volume_fraction", 1.0)
     isotropic_region = IsotropicRegion(radius, center, volume_fraction)
-<<<<<<< HEAD
     view = ViewIsotropicRegion(isotropic_region, ren, color=next(color), 
-=======
-    view = ViewIsotropicRegion(isotropic_region, ren, color=color.next(),
->>>>>>> 71379b55
                                label=region_name)
 
 # Read other phantom parameters
