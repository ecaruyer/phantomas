"""
This module contains functions for MR image formation, such as random
generation of T1/T2 relaxation time images, etc. In this regard, the mean and
standard deviation of relaxation times of biological tissues, are taken from
[1]_.

References
----------
.. [1] Wansapura, Janaka P., Scott K. Holland, R. Scott Dunn, and William S.
   Ball. "NMR relaxation times in the human brain at 3.0 tesla." Journal of
   magnetic resonance imaging 9, no.  4 (1999): 531-538.
"""
import numpy as np
import scipy.sparse as scisp
from scikits.sparse.cholmod import cholesky


<<<<<<< HEAD
def _random_correlated_image(mean, sigma, image_shape, alpha=0.3, seed=None):
=======
def _random_correlated_image(mean, sigma, image_shape, alpha=0.3, rng=None):
>>>>>>> 931fcf77
    """
    Creates a random image with correlated neighbors.
    pixel covariance is sigma^2, direct neighors pixel covariance is alpha * sigma^2.

    Parameters
    ----------
    mean : the mean value of the image pixel values.
    sigma : the std dev of image pixel values.
    image_shape : tuple, shape = (3, )
    alpha : the neighbors correlation factor.
<<<<<<< HEAD
    seed : the seed to use for the random number generator, default : None
=======
    rng : random number generator (a numpy.random.RandomState instance).
>>>>>>> 931fcf77
    """
    dim_x, dim_y, dim_z = image_shape
    dim_image = dim_x * dim_y * dim_z

    correlated_image = 0
    for neighbor in [(1, 0, 0), (0, 1, 0), (0, 0, 1)]:
        corr_data = []
        corr_i = []
        corr_j = []
        for i, j, k in [(0, 0, 0), neighbor]:
            d2 = 1.0 * (i*i + j*j + k*k)
            ind = np.asarray(np.mgrid[0:dim_x-i, 0:dim_y-j, 0:dim_z-k], dtype=np.int)
            ind = ind.reshape((3, (dim_x - i) * (dim_y - j) * (dim_z - k)))
            corr_i.extend(np.ravel_multi_index(ind, (dim_x, dim_y, dim_z)).tolist())
            corr_j.extend(np.ravel_multi_index(ind + np.asarray([i, j, k])[:, None],
                                          (dim_x, dim_y, dim_z)).tolist())
            if i>0 or j>0 or k>0:
                corr_i.extend(np.ravel_multi_index(ind + np.asarray([i, j, k])[:, None],
                                              (dim_x, dim_y, dim_z)).tolist())
                corr_j.extend(np.ravel_multi_index(ind, (dim_x, dim_y, dim_z)).tolist())
            if i==0 and j==0 and k==0:
                corr_data.extend([3.0] * ind.shape[1])
            else:
                corr_data.extend([alpha * 3.0] * 2 * ind.shape[1])

        correlation = scisp.csc_matrix((corr_data, (corr_i, corr_j)), shape=(dim_image, dim_image))

        factor = cholesky(correlation)
        L = factor.L()
        P = factor.P()[None, :]
        P = scisp.csc_matrix((np.ones(dim_image),
                              np.vstack((P, np.asarray(range(dim_image))[None, :]))),
                             shape=(dim_image, dim_image))

        sq_correlation = P.dot(L)
<<<<<<< HEAD

        RNG = np.random.RandomState(seed)
        X = RNG.normal(0, 1, dim_image)
=======
        
        X = rng.normal(0, 1, dim_image)
>>>>>>> 931fcf77
        Y = sq_correlation.dot(X)
        Y = Y.reshape((dim_x, dim_y, dim_z))
        X = X.reshape((dim_x, dim_y, dim_z))
        correlated_image += Y
    correlated_image /= 3

    return correlated_image * sigma + mean

_physical_parameters = {
    'wm' : {
        't1' : {'mean' : 0.832,   'stddev' : 0.010},
        't2' : {'mean' : 79.6e-3, 'stddev' : 0.6e-3,},
        'rho' : 0.65,
    },
    'gm' : {
        't1' : {'mean' : 1.331,   'stddev' : 0.013,},
        't2' : {'mean' : 110.e-3, 'stddev' : 2.0e-3,},
        'rho' : 0.75,
    },
    'csf' : {
        't1' : {'mean' : 3.5,     'stddev' : 0.1,},
        't2' : {'mean' : 0.25,    'stddev' : 0.01,},
        'rho' : 1.0,
    },
}


<<<<<<< HEAD
def relaxation_time_images(image_shape, tissue_type, seed=None):
=======
def relaxation_time_images(image_shape, tissue_type, rng=None):
>>>>>>> 931fcf77
    """
    Return randomly generated images of t1 and t2 relaxation times, of
    desired shape, for the desired tissue type.

    Parameters
    ----------
    image_shape : tuple
        ``dim_x, dim_y, dim_z``
    tissue_type : 'wm', 'gm', 'csf'
        The tissue type, either white matter (WM), gray matter (GM), or
        cerebro-spinal fluid (CSF).

    Returns
    -------
    t1 : array-like, shape ``(dim_x, dim_y, dim_z)``
        T1 relaxation time image.
    t2 : array-like, shape ``(dim_x, dim_y, dim_z)``
        T2 relaxation time image.
    rng : int
        random number generator (a numpy.random.RandomState instance).
    """
    t1 = _random_correlated_image(_physical_parameters[tissue_type]['t1']['mean'],
                                 _physical_parameters[tissue_type]['t1']['stddev'],
<<<<<<< HEAD
                                 image_shape, seed=seed)
    t2 = _random_correlated_image(_physical_parameters[tissue_type]['t2']['mean'],
                                 _physical_parameters[tissue_type]['t2']['stddev'],
                                 image_shape, seed=seed)
=======
                                 image_shape, rng=rng)
    t2 = _random_correlated_image(_physical_parameters[tissue_type]['t2']['mean'], 
                                 _physical_parameters[tissue_type]['t2']['stddev'],
                                 image_shape, rng=rng)
>>>>>>> 931fcf77
    return t1, t2


def mr_signal(wm_vf, wm_t1, wm_t2,
              gm_vf, gm_t1, gm_t2,
              csf_vf, csf_t1, csf_t2,
              te, tr):
    """
    Computes MR image, provided images of the WM, GM, CSF and background volume
    fractions.

    Parameters
    ----------
    wm_vf : array-like, shape ``(dim_x, dim_y, dim_z)``
        White matter volume fraction.
    wm_t1 : array-like, shape ``(dim_x, dim_y, dim_z)``
        White matter t1 relaxation image.
    wm_t2 : array-like, shape ``(dim_x, dim_y, dim_z)``
        White matter t2 relaxation image.
    gm_vf : array-like, shape ``(dim_x, dim_y, dim_z)``
        Gray matter volume fraction
    gm_t1 : array-like, shape ``(dim_x, dim_y, dim_z)``
        Gray matter t1 relaxation image.
    gm_t2 : array-like, shape ``(dim_x, dim_y, dim_z)``
        Gray matter t2 relaxation image.
    csf_vf : array-like, shape ``(dim_x, dim_y, dim_z)``
        CSF volume fraction
    csf_t1 : array-like, shape ``(dim_x, dim_y, dim_z)``
        CSF t1 relaxation image.
    csf_t2 : array-like, shape ``(dim_x, dim_y, dim_z)``
        CSF t2 relaxation image.
    background_vf : array-like, shape ``(dim_x, dim_y, dim_z)``
        Background volume fraction
    te : double
        echo time (s)
    tr : double
        repetition time (s)

    Returns
    -------
    image : array-like, shape ``(dim_x, dim_y, dim_z)``
        The computed MR signal.
    """
    wm_rho = _physical_parameters['wm']['rho']
    gm_rho = _physical_parameters['gm']['rho']
    csf_rho = _physical_parameters['csf']['rho']
    image_shape = wm_vf.shape
    image = np.zeros(image_shape)
    image += wm_vf * wm_rho * (1.0 - np.exp(-tr / wm_t1)) * np.exp(-te / wm_t2)
    image += gm_vf * gm_rho * (1.0 - np.exp(-tr / gm_t1)) * np.exp(-te / gm_t2)
    image += csf_vf * csf_rho * (1.0 - np.exp(-tr / csf_t1)) * np.exp(-te / csf_t2)

    return image


<<<<<<< HEAD
def rician_noise(image, sigma, seed1=None, seed2=None):
=======
def rician_noise(image, sigma, rng=None):
>>>>>>> 931fcf77
    """
    Add Rician distributed noise to the input image.

    Parameters
    ----------
    image : array-like, shape ``(dim_x, dim_y, dim_z)`` or ``(dim_x, dim_y,
        dim_z, K)``
    sigma : double
    seed1 : the seed to use for the random number generator of the
        first gaussian, default : None
    seed2 : the seed to use for the random number generator of the
        second gaussian, default : None
    """
<<<<<<< HEAD
    RNG1 = np.random.RandomState(seed1)
    RNG2 = np.random.RandomState(seed2)
    n1 = RNG1.normal(loc=0, scale=sigma, size=image.shape)
    n2 = RNG2.normal(loc=0, scale=sigma, size=image.shape)
    return np.sqrt((image + n1)**2 + n2**2)
=======
    n1 = rng.normal(loc=0, scale=sigma, size=image.shape)
    n2 = rng.normal(loc=0, scale=sigma, size=image.shape)
    return np.sqrt((image + n1)**2 + n2**2)
>>>>>>> 931fcf77
<|MERGE_RESOLUTION|>--- conflicted
+++ resolved
@@ -15,11 +15,7 @@
 from scikits.sparse.cholmod import cholesky
 
 
-<<<<<<< HEAD
-def _random_correlated_image(mean, sigma, image_shape, alpha=0.3, seed=None):
-=======
 def _random_correlated_image(mean, sigma, image_shape, alpha=0.3, rng=None):
->>>>>>> 931fcf77
     """
     Creates a random image with correlated neighbors.
     pixel covariance is sigma^2, direct neighors pixel covariance is alpha * sigma^2.
@@ -30,11 +26,7 @@
     sigma : the std dev of image pixel values.
     image_shape : tuple, shape = (3, )
     alpha : the neighbors correlation factor.
-<<<<<<< HEAD
-    seed : the seed to use for the random number generator, default : None
-=======
     rng : random number generator (a numpy.random.RandomState instance).
->>>>>>> 931fcf77
     """
     dim_x, dim_y, dim_z = image_shape
     dim_image = dim_x * dim_y * dim_z
@@ -70,14 +62,7 @@
                              shape=(dim_image, dim_image))
 
         sq_correlation = P.dot(L)
-<<<<<<< HEAD
-
-        RNG = np.random.RandomState(seed)
-        X = RNG.normal(0, 1, dim_image)
-=======
-        
         X = rng.normal(0, 1, dim_image)
->>>>>>> 931fcf77
         Y = sq_correlation.dot(X)
         Y = Y.reshape((dim_x, dim_y, dim_z))
         X = X.reshape((dim_x, dim_y, dim_z))
@@ -105,11 +90,7 @@
 }
 
 
-<<<<<<< HEAD
-def relaxation_time_images(image_shape, tissue_type, seed=None):
-=======
 def relaxation_time_images(image_shape, tissue_type, rng=None):
->>>>>>> 931fcf77
     """
     Return randomly generated images of t1 and t2 relaxation times, of
     desired shape, for the desired tissue type.
@@ -133,17 +114,10 @@
     """
     t1 = _random_correlated_image(_physical_parameters[tissue_type]['t1']['mean'],
                                  _physical_parameters[tissue_type]['t1']['stddev'],
-<<<<<<< HEAD
-                                 image_shape, seed=seed)
+                                 image_shape, rng=rng)
     t2 = _random_correlated_image(_physical_parameters[tissue_type]['t2']['mean'],
                                  _physical_parameters[tissue_type]['t2']['stddev'],
-                                 image_shape, seed=seed)
-=======
                                  image_shape, rng=rng)
-    t2 = _random_correlated_image(_physical_parameters[tissue_type]['t2']['mean'], 
-                                 _physical_parameters[tissue_type]['t2']['stddev'],
-                                 image_shape, rng=rng)
->>>>>>> 931fcf77
     return t1, t2
 
 
@@ -199,11 +173,7 @@
     return image
 
 
-<<<<<<< HEAD
-def rician_noise(image, sigma, seed1=None, seed2=None):
-=======
 def rician_noise(image, sigma, rng=None):
->>>>>>> 931fcf77
     """
     Add Rician distributed noise to the input image.
 
@@ -217,14 +187,8 @@
     seed2 : the seed to use for the random number generator of the
         second gaussian, default : None
     """
-<<<<<<< HEAD
-    RNG1 = np.random.RandomState(seed1)
-    RNG2 = np.random.RandomState(seed2)
-    n1 = RNG1.normal(loc=0, scale=sigma, size=image.shape)
-    n2 = RNG2.normal(loc=0, scale=sigma, size=image.shape)
-    return np.sqrt((image + n1)**2 + n2**2)
-=======
+
     n1 = rng.normal(loc=0, scale=sigma, size=image.shape)
     n2 = rng.normal(loc=0, scale=sigma, size=image.shape)
-    return np.sqrt((image + n1)**2 + n2**2)
->>>>>>> 931fcf77
+
+    return np.sqrt((image + n1)**2 + n2**2)